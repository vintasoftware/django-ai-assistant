--- conflicted
+++ resolved
@@ -153,13 +153,8 @@
 
     assert response["input"] == "Hello, will I have to use my umbrella in Lisbon tomorrow?"
     assert response["output"] == (
-<<<<<<< HEAD
-        "The forecast for Lisbon tomorrow is hot with a temperature of 35 degrees Celsius, "
-        "and it doesn't suggest rain. Therefore, you probably won't need to use your umbrella."
-=======
         "The forecast for Lisbon tomorrow is hot with a temperature of 35 degrees Celsius, and it "
         "doesn't suggest rain. Therefore, you probably won't need to use your umbrella."
->>>>>>> e88ddf77
     )
 
 
