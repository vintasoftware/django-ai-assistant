from http import HTTPStatus

<<<<<<< HEAD
from django.contrib.auth.models import User
from django.test import Client, TestCase

=======
>>>>>>> 87957c94
import pytest

from django_ai_assistant.exceptions import AIAssistantNotDefinedError
from django_ai_assistant.helpers.assistants import AIAssistant, register_assistant
from django_ai_assistant.tools import BaseModel, Field, method_tool
from tests.helpers import create_thread


# Set up


@register_assistant
class TemperatureAssistant(AIAssistant):
    id = "temperature_assistant"  # noqa: A003
    name = "Temperature Assistant"
    description = "A temperature assistant that provides temperature information."
    instructions = "You are a temperature bot."
    model = "gpt-4o"

    def get_instructions(self):
        return self.instructions + " Today is 2024-06-09."

    @method_tool
    def fetch_current_temperature(self, location: str) -> str:
        """Fetch the current temperature data for a location"""
        return "32 degrees Celsius"

    class FetchForecastTemperatureInput(BaseModel):
        location: str
        dt_str: str = Field(description="Date in the format 'YYYY-MM-DD'")

    @method_tool(args_schema=FetchForecastTemperatureInput)
    def fetch_forecast_temperature(self, location: str, dt_str: str) -> str:
        """Fetch the forecast temperature data for a location"""
        return "35 degrees Celsius"


# Assistant Views


@pytest.mark.django_db(transaction=True)
def test_list_assistants_with_results(client):
    response = client.get("/assistants/")

    assert response.status_code == HTTPStatus.OK
    assert response.json() == [{"id": "temperature_assistant", "name": "Temperature Assistant"}]


def test_does_not_list_assistants_if_unauthorized():
    # TODO: Implement this test once permissions are in place
    pass


@pytest.mark.django_db(transaction=True)
def test_get_assistant_that_exists(client):
    response = client.get("/assistants/temperature_assistant/")

    assert response.status_code == HTTPStatus.OK
    assert response.json() == {"id": "temperature_assistant", "name": "Temperature Assistant"}


@pytest.mark.django_db(transaction=True)
def test_get_assistant_that_does_not_exist(client):
    with pytest.raises(AIAssistantNotDefinedError):
        client.get("/assistants/fake_assistant/")


def test_does_not_return_assistant_if_unauthorized():
    # TODO: Implement this test once permissions are in place
    pass


# Threads Views


class ThreadsListViewsTests(TestCase):
    def setUp(self):
        super().setUp()
        self.user = User.objects.create_user(username="testuser", password="password")
        self.client = Client()
        self.client.login(username="testuser", password="password")

    def test_list_threads_without_results(self):
        response = self.client.get("/threads/")

        assert response.status_code == HTTPStatus.OK
        assert response.json() == []

    def test_list_threads_with_results(self):
        thread = create_thread(user=self.user)

        response = self.client.get("/threads/")

        assert response.status_code == HTTPStatus.OK
        assert response.json()[0].get("id") == thread.id<|MERGE_RESOLUTION|>--- conflicted
+++ resolved
@@ -1,17 +1,10 @@
 from http import HTTPStatus
 
-<<<<<<< HEAD
-from django.contrib.auth.models import User
-from django.test import Client, TestCase
-
-=======
->>>>>>> 87957c94
 import pytest
 
 from django_ai_assistant.exceptions import AIAssistantNotDefinedError
 from django_ai_assistant.helpers.assistants import AIAssistant, register_assistant
 from django_ai_assistant.tools import BaseModel, Field, method_tool
-from tests.helpers import create_thread
 
 
 # Set up
@@ -46,7 +39,6 @@
 # Assistant Views
 
 
-@pytest.mark.django_db(transaction=True)
 def test_list_assistants_with_results(client):
     response = client.get("/assistants/")
 
@@ -81,23 +73,16 @@
 # Threads Views
 
 
-class ThreadsListViewsTests(TestCase):
-    def setUp(self):
-        super().setUp()
-        self.user = User.objects.create_user(username="testuser", password="password")
-        self.client = Client()
-        self.client.login(username="testuser", password="password")
+# @pytest.mark.django_db(transaction=True)
+# def test_list_threads_without_results(client):
+#     response = client.get("/threads/")
 
-    def test_list_threads_without_results(self):
-        response = self.client.get("/threads/")
+#     assert response.status_code == HTTPStatus.OK
+#     assert response.json() == []
 
-        assert response.status_code == HTTPStatus.OK
-        assert response.json() == []
+# @pytest.mark.django_db(transaction=True)
+# def test_list_threads_with_results(client):
+#     response = client.get("/threads/")
 
-    def test_list_threads_with_results(self):
-        thread = create_thread(user=self.user)
-
-        response = self.client.get("/threads/")
-
-        assert response.status_code == HTTPStatus.OK
-        assert response.json()[0].get("id") == thread.id+#     assert response.status_code == HTTPStatus.OK
+#     assert response.json()[0].get("id") == thread.id