--- conflicted
+++ resolved
@@ -133,15 +133,9 @@
 
         return self._get_movies_backlog()
 
-<<<<<<< HEAD
     @method_tool
-    def add_movie_to_backlog(self, movie_name: str, imdb_url: str) -> str:
-        """Add a movie to user's backlog."""
-=======
-    @tool
     def add_movie_to_backlog(self, movie_name: str, imdb_url: str, imdb_rating: float) -> str:
         """Add a movie to user's backlog. Must pass the movie_name, imdb_url, and imdb_rating."""
->>>>>>> 01482df2
 
         MovieBacklogItem.objects.update_or_create(
             imdb_url=imdb_url.strip(),
