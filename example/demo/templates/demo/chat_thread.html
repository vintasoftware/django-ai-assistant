--- conflicted
+++ resolved
@@ -11,9 +11,8 @@
     </div>
     {% endif %}
 
-<<<<<<< HEAD
     <div id="messages-list" class="overflow-auto">
-      {% for message in thread_messages reversed %}
+      {% for message in thread_messages %}
         <div class="d-flex flex-column p-2">
           <span>
             <strong>
@@ -23,21 +22,6 @@
           <span>{{ message.content }}</span>
         </div>
       {% endfor %}
-=======
-    <div id="scroll-area" class="flex-grow-1 overflow-auto">
-      <div id="messages-list" class="list-group">
-        {% for message in thread_messages %}
-          <div class="message-item">
-            <span>
-              <strong>
-                {% if message.type == "ai" %}AI{% else %}User{% endif %}
-              </strong>
-            </span>
-            <span>{{ message.content }}</span>
-          </div>
-        {% endfor %}
-      </div>
->>>>>>> 66afdffe
     </div>
 
     <div class="d-flex align-items-center mt-auto">
