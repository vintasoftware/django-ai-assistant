--- conflicted
+++ resolved
@@ -86,14 +86,9 @@
     return use_cases.create_thread(name=name, user=request.user, request=request)
 
 
-<<<<<<< HEAD
 @api.get("threads/{thread_id}/", response=Thread, url_name="thread_detail_update_delete")
-def get_thread(request, thread_id: str):
-=======
-@api.get("threads/{thread_id}/", response=ThreadSchema, url_name="thread_detail_update_delete")
 @with_cast_id
 def get_thread(request, thread_id: Any):
->>>>>>> 73503dba
     try:
         thread = use_cases.get_single_thread(
             thread_id=thread_id, user=request.user, request=request
@@ -103,29 +98,18 @@
     return thread
 
 
-<<<<<<< HEAD
 @api.patch("threads/{thread_id}/", response=Thread, url_name="thread_detail_update_delete")
-def update_thread(request, thread_id: str, payload: ThreadIn):
+@with_cast_id
+def update_thread(request, thread_id: Any, payload: ThreadIn):
     thread = get_object_or_404(ThreadModel, id=thread_id)
-=======
-@api.patch("threads/{thread_id}/", response=ThreadSchema, url_name="thread_detail_update_delete")
-@with_cast_id
-def update_thread(request, thread_id: Any, payload: ThreadSchemaIn):
-    thread = get_object_or_404(Thread, id=thread_id)
->>>>>>> 73503dba
     name = payload.name
     return use_cases.update_thread(thread=thread, name=name, user=request.user, request=request)
 
 
 @api.delete("threads/{thread_id}/", response={204: None}, url_name="thread_detail_update_delete")
-<<<<<<< HEAD
-def delete_thread(request, thread_id: str):
-    thread = get_object_or_404(ThreadModel, id=thread_id)
-=======
 @with_cast_id
 def delete_thread(request, thread_id: Any):
-    thread = get_object_or_404(Thread, id=thread_id)
->>>>>>> 73503dba
+    thread = get_object_or_404(ThreadModel, id=thread_id)
     use_cases.delete_thread(thread=thread, user=request.user, request=request)
     return 204, None
 
@@ -135,14 +119,9 @@
     response=List[ThreadMessage],
     url_name="messages_list_create",
 )
-<<<<<<< HEAD
-def list_thread_messages(request, thread_id: str):
-    thread = get_object_or_404(ThreadModel, id=thread_id)
-=======
 @with_cast_id
 def list_thread_messages(request, thread_id: Any):
-    thread = get_object_or_404(Thread, id=thread_id)
->>>>>>> 73503dba
+    thread = get_object_or_404(ThreadModel, id=thread_id)
     messages = use_cases.get_thread_messages(thread=thread, user=request.user, request=request)
     return [message_to_dict(m)["data"] for m in messages]
 
@@ -153,14 +132,9 @@
     response={201: None},
     url_name="messages_list_create",
 )
-<<<<<<< HEAD
-def create_thread_message(request, thread_id: str, payload: ThreadMessageIn):
+@with_cast_id
+def create_thread_message(request, thread_id: Any, payload: ThreadMessageIn):
     thread = ThreadModel.objects.get(id=thread_id)
-=======
-@with_cast_id
-def create_thread_message(request, thread_id: Any, payload: ThreadMessagesSchemaIn):
-    thread = Thread.objects.get(id=thread_id)
->>>>>>> 73503dba
 
     use_cases.create_message(
         assistant_id=payload.assistant_id,
@@ -175,14 +149,9 @@
 @api.delete(
     "threads/{thread_id}/messages/{message_id}/", response={204: None}, url_name="messages_delete"
 )
-<<<<<<< HEAD
-def delete_thread_message(request, thread_id: str, message_id: str):
-    message = get_object_or_404(MessageModel, id=message_id, thread_id=thread_id)
-=======
 @with_cast_id
 def delete_thread_message(request, thread_id: Any, message_id: Any):
-    message = get_object_or_404(Message, id=message_id, thread_id=thread_id)
->>>>>>> 73503dba
+    message = get_object_or_404(MessageModel, id=message_id, thread_id=thread_id)
     use_cases.delete_message(
         message=message,
         user=request.user,
