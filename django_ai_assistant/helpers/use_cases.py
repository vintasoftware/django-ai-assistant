from typing import Any

from django.http import HttpRequest

from langchain_core.messages import BaseMessage

from django_ai_assistant.exceptions import (
    AIAssistantNotDefinedError,
    AIUserNotAllowedError,
)
from django_ai_assistant.helpers.assistants import AIAssistant
from django_ai_assistant.langchain.chat_message_histories import DjangoChatMessageHistory
from django_ai_assistant.models import Message, Thread
from django_ai_assistant.permissions import (
    can_create_message,
    can_create_thread,
    can_delete_message,
    can_delete_thread,
    can_run_assistant,
    can_update_thread,
    can_view_thread,
)


def get_assistant_cls(
    assistant_id: str,
    user: Any,
    request: HttpRequest | None = None,
) -> type[AIAssistant]:
    """Get assistant class by id.\n
    Uses `AI_ASSISTANT_CAN_RUN_ASSISTANT_FN` permission to check if user can run the assistant.

    Args:
        assistant_id (str): Assistant id to get
        user (Any): Current user
        request (HttpRequest | None): Current request, if any
    Returns:
        type[AIAssistant]: Assistant class with the given id
    Raises:
        AIAssistantNotDefinedError: If assistant with the given id is not found
        AIUserNotAllowedError: If user is not allowed to use the assistant
    """
    if assistant_id not in AIAssistant.get_cls_registry():
        raise AIAssistantNotDefinedError(f"Assistant with id={assistant_id} not found")
    assistant_cls = AIAssistant.get_cls(assistant_id)
    if not can_run_assistant(
        assistant_cls=assistant_cls,
        user=user,
        request=request,
    ):
        raise AIUserNotAllowedError("User is not allowed to use this assistant")
    return assistant_cls


def get_single_assistant_info(
    assistant_id: str,
    user: Any,
    request: HttpRequest | None = None,
) -> dict[str, str]:
    """Get assistant info id. Returns a dictionary with the assistant id and name.\n
    Uses `AI_ASSISTANT_CAN_RUN_ASSISTANT_FN` permission to check if user can see the assistant.

    Args:
        assistant_id (str): Assistant id to get
        user (Any): Current user
        request (HttpRequest | None): Current request, if any
    Returns:
        dict[str, str]: dict like `{"id": "personal_ai", "name": "Personal AI"}`
    Raises:
        AIAssistantNotDefinedError: If assistant with the given id is not found
        AIUserNotAllowedError: If user is not allowed to see the assistant
    """
    assistant_cls = get_assistant_cls(assistant_id, user, request)

    return {
        "id": assistant_id,
        "name": assistant_cls.name,
    }


def get_assistants_info(
    user: Any,
    request: HttpRequest | None = None,
) -> list[dict[str, str]]:
    """Get all assistants info. Returns a list of dictionaries with the assistant id and name.\n
    Uses `AI_ASSISTANT_CAN_RUN_ASSISTANT_FN` permission to check the assistants the user can see,
    and returns only the ones the user can see.

    Args:
        user (Any): Current user
        request (HttpRequest | None): Current request, if any
    Returns:
        list[dict[str, str]]: List of dicts like `[{"id": "personal_ai", "name": "Personal AI"}, ...]`
    """
    assistant_info_list = []
    for assistant_id in AIAssistant.get_cls_registry().keys():
        try:
            info = get_single_assistant_info(assistant_id, user, request)
            assistant_info_list.append(info)
        except AIUserNotAllowedError:
            continue
    return assistant_info_list


def create_message(
    assistant_id: str,
    thread: Thread,
    user: Any,
    content: Any,
    request: HttpRequest | None = None,
) -> dict:
    """Create a message in a thread, and right after runs the assistant to get the AI response.\n
    Uses `AI_ASSISTANT_CAN_RUN_ASSISTANT_FN` permission to check if user can run the assistant.\n
    Uses `AI_ASSISTANT_CAN_CREATE_MESSAGE_FN` permission to check if user can create a message in the thread.

    Args:
        assistant_id (str): Assistant id to use to get the AI response
        thread (Thread): Thread where to create the message
        user (Any): Current user
        content (Any): Message content, usually a string
        request (HttpRequest | None): Current request, if any
    Returns:
        dict: The output of the assistant chain,
            structured like `{"output": "assistant response", "history": ...}`
    Raises:
        AIUserNotAllowedError: If user is not allowed to create messages in the thread
    """
    assistant_cls = get_assistant_cls(assistant_id, user, request)

    if not can_create_message(thread=thread, user=user, request=request):
        raise AIUserNotAllowedError("User is not allowed to create messages in this thread")

    # TODO: Check if we can separate the message creation from the chain invoke
    assistant = assistant_cls(user=user, request=request)
    assistant_message = assistant.invoke(
        {"input": content},
        thread_id=thread.id,
    )
    return assistant_message


def create_thread(
    name: str,
    user: Any,
    request: HttpRequest | None = None,
) -> Thread:
    """Create a thread.\n
    Uses `AI_ASSISTANT_CAN_CREATE_THREAD_FN` permission to check if user can create a thread.

    Args:
        name (str): Thread name
        user (Any): Current user
        request (HttpRequest | None): Current request, if any
    Returns:
        Thread: Created thread model instance
    Raises:
        AIUserNotAllowedError: If user is not allowed to create threads
    """
    if not can_create_thread(user=user, request=request):
        raise AIUserNotAllowedError("User is not allowed to create threads")

    thread = Thread.objects.create(name=name, created_by=user)
    return thread


def get_single_thread(
    thread_id: Any,
    user: Any,
    request: HttpRequest | None = None,
) -> Thread:
    """Get a single thread by id.\n
    Uses `AI_ASSISTANT_CAN_VIEW_THREAD_FN` permission to check if user can view the thread.

    Args:
        thread_id (str): Thread id to get
        user (Any): Current user
        request (HttpRequest | None): Current request, if any
    Returns:
        Thread: Thread model instance
    Raises:
        AIUserNotAllowedError: If user is not allowed to view the thread
    """
    thread = Thread.objects.get(id=thread_id)

    if not can_view_thread(thread=thread, user=user, request=request):
        raise AIUserNotAllowedError("User is not allowed to view this thread")

    return thread


def get_threads(user: Any) -> list[Thread]:
    """Get all user owned threads.\n

    Args:
        user (Any): Current user
    Returns:
        list[Thread]: List of thread model instances
    """
    return list(Thread.objects.filter(created_by=user))


def update_thread(
    thread: Thread,
    name: str,
    user: Any,
    request: HttpRequest | None = None,
) -> Thread:
    """Update thread name.\n
    Uses `AI_ASSISTANT_CAN_UPDATE_THREAD_FN` permission to check if user can update the thread.

    Args:
        thread (Thread): Thread model instance to update
        name (str): New thread name
        user (Any): Current user
        request (HttpRequest | None): Current request, if any
    Returns:
        Thread: Updated thread model instance
    Raises:
        AIUserNotAllowedError: If user is not allowed to update the thread
    """
    if not can_update_thread(thread=thread, user=user, request=request):
        raise AIUserNotAllowedError("User is not allowed to update this thread")

    thread.name = name
    thread.save()
    return thread


def delete_thread(
    thread: Thread,
    user: Any,
    request: HttpRequest | None = None,
) -> None:
    """Delete a thread.\n
    Uses `AI_ASSISTANT_CAN_DELETE_THREAD_FN` permission to check if user can delete the thread.

    Args:
        thread (Thread): Thread model instance to delete
        user (Any): Current user
        request (HttpRequest | None): Current request, if any
    Raises:
        AIUserNotAllowedError: If user is not allowed to delete the thread
    """
    if not can_delete_thread(thread=thread, user=user, request=request):
        raise AIUserNotAllowedError("User is not allowed to delete this thread")

    thread.delete()


def get_thread_messages(
<<<<<<< HEAD
    thread_id: Any,
=======
    thread: Thread,
>>>>>>> 178cb904
    user: Any,
    request: HttpRequest | None = None,
) -> list[BaseMessage]:
    """Get all messages in a thread.\n
    Uses `AI_ASSISTANT_CAN_VIEW_THREAD_FN` permission to check if user can view the thread.

    Args:
        thread (Thread): Thread model instance to get messages from
        user (Any): Current user
        request (HttpRequest | None): Current request, if any
    Returns:
        list[BaseMessage]: List of message instances
    """
    # TODO: have more permissions for threads? View thread permission?
    if user != thread.created_by:
        raise AIUserNotAllowedError("User is not allowed to view messages in this thread")

    return DjangoChatMessageHistory(thread.id).get_messages()


<<<<<<< HEAD
def create_thread_message_as_user(
    thread_id: Any,
    content: str,
    user: Any,
    request: HttpRequest | None = None,
):
    # TODO: have more permissions for threads? View thread permission?
    thread = Thread.objects.get(id=thread_id)
    if user != thread.created_by:
        raise AIUserNotAllowedError("User is not allowed to create messages in this thread")

    DjangoChatMessageHistory(thread.id).add_messages([HumanMessage(content=content)])


=======
>>>>>>> 178cb904
def delete_message(
    message: Message,
    user: Any,
    request: HttpRequest | None = None,
):
    """Delete a message.\n
    Uses `AI_ASSISTANT_CAN_DELETE_MESSAGE_FN` permission to check if user can delete the message.

    Args:
        message (Message): Message model instance to delete
        user (Any): Current user
        request (HttpRequest | None): Current request, if any
    Raises:
        AIUserNotAllowedError: If user is not allowed to delete the message
    """
    if not can_delete_message(message=message, user=user, request=request):
        raise AIUserNotAllowedError("User is not allowed to delete this message")

    return DjangoChatMessageHistory(thread_id=message.thread_id).remove_messages([str(message.id)])<|MERGE_RESOLUTION|>--- conflicted
+++ resolved
@@ -248,11 +248,7 @@
 
 
 def get_thread_messages(
-<<<<<<< HEAD
-    thread_id: Any,
-=======
-    thread: Thread,
->>>>>>> 178cb904
+    thread: Thread,
     user: Any,
     request: HttpRequest | None = None,
 ) -> list[BaseMessage]:
@@ -273,23 +269,6 @@
     return DjangoChatMessageHistory(thread.id).get_messages()
 
 
-<<<<<<< HEAD
-def create_thread_message_as_user(
-    thread_id: Any,
-    content: str,
-    user: Any,
-    request: HttpRequest | None = None,
-):
-    # TODO: have more permissions for threads? View thread permission?
-    thread = Thread.objects.get(id=thread_id)
-    if user != thread.created_by:
-        raise AIUserNotAllowedError("User is not allowed to create messages in this thread")
-
-    DjangoChatMessageHistory(thread.id).add_messages([HumanMessage(content=content)])
-
-
-=======
->>>>>>> 178cb904
 def delete_message(
     message: Message,
     user: Any,
