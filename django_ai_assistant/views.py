from typing import List

from django.shortcuts import render

from langchain_core.messages import message_to_dict
from ninja import NinjaAPI

from .exceptions import AIUserNotAllowedError
from .helpers.assistants import (
    create_thread as ai_create_thread,
)
from .helpers.assistants import (
    get_assistants_info,
    get_thread_messages,
    get_threads,
    run_assistant_as_user,
)
from .models import Thread
from .schemas import (
    AssistantSchema,
    ThreadMessagesSchemaIn,
    ThreadMessagesSchemaOut,
    ThreadSchema,
    ThreadSchemaIn,
)


api = NinjaAPI(urls_namespace="django_ai_assistant")


def is_htmx_request(request):
    return request.headers.get("HX-Request") == "true"


@api.exception_handler(AIUserNotAllowedError)
def ai_user_not_allowed_handler(request, exc):
    return api.create_response(
        request,
        {"message": str(exc)},
        status=403,
    )


@api.get("assistants/", response=List[AssistantSchema], url_name="assistants_list")
def list_assistants(request):
    data = list(get_assistants_info(user=request.user, request=request, view=None))
    if is_htmx_request(request):
        return render(request, "assistants/list.html", {"assistants": data})
    return data


@api.get("threads/", response=List[ThreadSchema], url_name="threads_list_create")
def list_threads(request):
    data = list(get_threads(user=request.user, request=request, view=None))
    if is_htmx_request(request):
        return render(request, "threads/list.html", {"threads": data})
    return data


@api.post("threads/", response=ThreadSchema, url_name="threads_list_create")
def create_thread(request, payload: ThreadSchemaIn):
    name = payload.name
    thread = ai_create_thread(name=name, user=request.user, request=request, view=None)
    if is_htmx_request(request):
        return render(request, "threads/item.html", {"thread": thread})
    return thread


<<<<<<< HEAD
def get_thread_message_context(thread_messages_generator):
    return [
        {
            "openai_id": message.id,
            "openai_thread_id": message.thread_id,
            "content": message.content,
            "role": message.role,
            "created_at": datetime.utcfromtimestamp(message.created_at).isoformat(),
        }
        for message in thread_messages_generator
    ]


@api.get(
    "threads/{openai_thread_id}/messages/",
    response=List[ThreadMessagesSchemaOut],
    url_name="messages_list_create",
)
def list_thread_messages(request, openai_thread_id: str):
    data = get_thread_message_context(
        thread_messages_generator(
            openai_thread_id=openai_thread_id, user=request.user, request=request, view=None
        )
    )

    if is_htmx_request(request):
        # TODO: Refactor to avoid duplicated code
        assistants = list(assistants_generator(user=request.user, request=request, view=None))
        openai_assistant_id = assistants[0].openai_id if assistants else None
        return render(
            request,
            "messages/list.html",
            {
                "openai_assistant_id": openai_assistant_id,
                "openai_thread_id": openai_thread_id,
                "messages": data,
            },
        )
    return data
=======
@api.get(
    "threads/{thread_id}/messages/",
    response=List[ThreadMessagesSchemaOut],
    url_name="messages_list_create",
)
def list_thread_messages(request, thread_id: str):
    messages = get_thread_messages(
        thread_id=thread_id, user=request.user, request=request, view=None
    )
    if is_htmx_request(request):
        return render(request, "messages/list.html", {"messages": data})
    return [message_to_dict(m)["data"] for m in messages]
>>>>>>> 6fe587b1


# TODO: Support content streaming
@api.post(
    "threads/{thread_id}/messages/",
    response={201: None},
    url_name="messages_list_create",
)
def create_thread_message(request, thread_id: str, payload: ThreadMessagesSchemaIn):
    thread = Thread.objects.get(id=thread_id)

    run_assistant_as_user(
        assistant_id=payload.assistant_id,
        thread=thread,
        user=request.user,
        content=payload.content,
        request=request,
        view=None,
    )

    if is_htmx_request(request):
        # TODO: Refactor to avoid duplicated code
        assistants = list(assistants_generator(user=request.user, request=request, view=None))
        openai_assistant_id = assistants[0].openai_id if assistants else None
        messages_context = get_thread_message_context(
            thread_messages_generator(
                openai_thread_id=openai_thread_id, user=request.user, request=request, view=None
            )
        )
        return render(
            request,
            "messages/list.html",
            {
                "openai_assistant_id": openai_assistant_id,
                "openai_thread_id": openai_thread_id,
                "messages": messages_context,
            },
        )

    return 201, None<|MERGE_RESOLUTION|>--- conflicted
+++ resolved
@@ -66,47 +66,6 @@
     return thread
 
 
-<<<<<<< HEAD
-def get_thread_message_context(thread_messages_generator):
-    return [
-        {
-            "openai_id": message.id,
-            "openai_thread_id": message.thread_id,
-            "content": message.content,
-            "role": message.role,
-            "created_at": datetime.utcfromtimestamp(message.created_at).isoformat(),
-        }
-        for message in thread_messages_generator
-    ]
-
-
-@api.get(
-    "threads/{openai_thread_id}/messages/",
-    response=List[ThreadMessagesSchemaOut],
-    url_name="messages_list_create",
-)
-def list_thread_messages(request, openai_thread_id: str):
-    data = get_thread_message_context(
-        thread_messages_generator(
-            openai_thread_id=openai_thread_id, user=request.user, request=request, view=None
-        )
-    )
-
-    if is_htmx_request(request):
-        # TODO: Refactor to avoid duplicated code
-        assistants = list(assistants_generator(user=request.user, request=request, view=None))
-        openai_assistant_id = assistants[0].openai_id if assistants else None
-        return render(
-            request,
-            "messages/list.html",
-            {
-                "openai_assistant_id": openai_assistant_id,
-                "openai_thread_id": openai_thread_id,
-                "messages": data,
-            },
-        )
-    return data
-=======
 @api.get(
     "threads/{thread_id}/messages/",
     response=List[ThreadMessagesSchemaOut],
@@ -117,9 +76,19 @@
         thread_id=thread_id, user=request.user, request=request, view=None
     )
     if is_htmx_request(request):
-        return render(request, "messages/list.html", {"messages": data})
+        assistants = list(get_assistants_info(user=request.user, request=request, view=None))
+        assistant_id = assistants[0]["id"] if assistants else None
+        print(messages)
+        return render(
+            request,
+            "messages/list.html",
+            {
+                "assistant_id": assistant_id,
+                "thread_id": thread_id,
+                "messages": messages,
+            },
+        )
     return [message_to_dict(m)["data"] for m in messages]
->>>>>>> 6fe587b1
 
 
 # TODO: Support content streaming
@@ -142,20 +111,18 @@
 
     if is_htmx_request(request):
         # TODO: Refactor to avoid duplicated code
-        assistants = list(assistants_generator(user=request.user, request=request, view=None))
-        openai_assistant_id = assistants[0].openai_id if assistants else None
-        messages_context = get_thread_message_context(
-            thread_messages_generator(
-                openai_thread_id=openai_thread_id, user=request.user, request=request, view=None
-            )
+        assistants = list(get_assistants_info(user=request.user, request=request, view=None))
+        assistant_id = assistants[0]["id"] if assistants else None
+        messages = get_thread_messages(
+            thread_id=thread_id, user=request.user, request=request, view=None
         )
         return render(
             request,
             "messages/list.html",
             {
-                "openai_assistant_id": openai_assistant_id,
-                "openai_thread_id": openai_thread_id,
-                "messages": messages_context,
+                "assistant_id": assistant_id,
+                "thread_id": thread_id,
+                "messages": messages,
             },
         )
 
